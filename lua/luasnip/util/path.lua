--- conflicted
+++ resolved
@@ -38,12 +38,8 @@
 	end)
 end
 
-<<<<<<< HEAD
--- takes path:string, returns content of file:string.
-=======
 ---@param path string
 ---@return string buffer @content of file
->>>>>>> 44d92907
 function Path.read_file(path)
 	local fd = assert(uv.fs_open(path, "r", tonumber("0666", 8)))
 	local stat = assert(uv.fs_fstat(fd))
@@ -73,7 +69,6 @@
 	return uv.fs_realpath(expanded)
 end
 
-<<<<<<< HEAD
 ---Resolve a (chain of) symbolic link(s) to their final destination.
 ---@param path string
 ---@return string|nil
@@ -121,26 +116,10 @@
 			end
 			if name == nil then
 				break
-=======
----Return files and directories in path as a list
----@param path string
----@return string[] files, string[] directories
-function Path.scandir(path)
-	local files, dirs = {}, {}
-	local fs = uv.fs_scandir(path)
-	if fs then
-		local name, type = "", ""
-		while name do
-			name, type = uv.fs_scandir_next(fs)
-			if type == "file" then
-				table.insert(files, name)
-			elseif type == "directory" then
-				table.insert(dirs, name)
->>>>>>> 44d92907
 			end
 		end
 	end
-	return files, dirs
+	return ret
 end
 
 ---Get basename
