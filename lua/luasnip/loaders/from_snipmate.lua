local ls = require("luasnip")
local cache = require("luasnip.loaders._caches").snipmate
local util = require("luasnip.util.util")
local loader_util = require("luasnip.loaders.util")
local Path = require("luasnip.util.path")
local session = require("luasnip.session")
local sp = require("luasnip.nodes.snippetProxy")

local function parse_snipmate(buffer, filename)
	local snippets = {}
	local extends = {}

	---@type string[]
	local lines = loader_util.split_lines(buffer)
	local i = 1

	local function _parse()
		local line = lines[i]
		local prefix, description = line:match([[^snippet%s+(%S+)%s*(.*)]])
		local body = {}

		i = i + 1
		---@type number
		local indent

		while i <= #lines do
			line = lines[i]
			if line:find("^%s+") then
				if not indent then
					indent = #line:match("^%s+")
				end
				line = line:sub(indent + 1)
				line = line:gsub("${VISUAL}", "${TM_SELECTED_TEXT}")
			elseif line ~= "" then
				break
			end
			table.insert(body, line)
			i = i + 1
		end

		body = table.concat(body, "\n")
		local snippet = sp({
			trig = prefix,
			dscr = description,
			wordTrig = true,
		}, body)
<<<<<<< HEAD
		table.insert(snippets, snippet)
=======
		table.insert(snippets, snip)
>>>>>>> c7e547c3
	end

	while i <= #lines do
		local line = lines[i]
		if vim.startswith(line, "snippet") then
			_parse()
		elseif vim.startswith(line, "extends") then
			extends = vim.split(vim.trim(line:sub(8)), "[,%s]+")
			i = i + 1
		elseif vim.startswith(line, "#") or line:find("^%s*$") then
			-- comment and blank line
			i = i + 1
		else
			error(("invalid line in %s: %s"):format(filename, i))
		end
	end

	return snippets, extends
end

local function load_snippet_file(path)
	if not Path.exists(path) then
		return
	end

	local snippet, extends

	if cache.path_snippets[path] then
		snippet = cache.path_snippets[path].snippet
		extends = cache.path_snippets[path].extends
	else
		local buffer = Path.read_file(path)
		snippet, extends = parse_snipmate(buffer)
		cache.path_snippets[path] = { snippet = snippet, extends = extends }
	end

	return snippet, extends
end

local function _append(tbl, name, elem)
	if tbl[name] == nil then
		tbl[name] = {}
	end
	table.insert(tbl[name], elem)
end

---Get paths of .snippets files
---@param roots string[] @snippet directory paths
---@return table @keys are file types, values are paths
local function get_ft_paths(roots)
	local ft_path = {}
	for _, root in ipairs(roots) do
<<<<<<< HEAD
		local files = Path.scandir(root, "file", true)
		for _, file in ipairs(files) do
			local ft, ext = Path.basename(file, true)
			if ext == "snippets" then
				_append(ft_path, ft, Path.join(root, file))
			end
		end
		local dirs = Path.scandir(root, "directory", true)
		for _, dir in ipairs(dirs) do
			local ft = dir
			files, _ = Path.scandir(Path.join(root, dir), "file", true)
			for _, file in ipairs(files) do
				if vim.endswith(file, ".snippets") then
					_append(ft_path, ft, Path.join(root, dir, file))
=======
		local files, dirs = Path.scandir(root)
		for _, file in ipairs(files) do
			local ft, ext = Path.basename(file, true)
			if ext == "snippets" then
				_append(ft_path, ft, file)
			end
		end
		for _, dir in ipairs(dirs) do
			local ft = dir
			files, _ = Path.scandir(Path.join(root, dir))
			for _, file in ipairs(files) do
				if vim.endswith(file, ".snippets") then
					_append(ft_path, ft, file)
>>>>>>> c7e547c3
				end
			end
		end
	end
	return ft_path
end

local function filter(exclude, include)
	exclude = loader_util.filetypelist_to_set(exclude)
	include = loader_util.filetypelist_to_set(include)

	return function(lang)
		if exclude and exclude[lang] then
			return false
		end
		if include == nil or include[lang] then
			return true
		end
	end
end

local M = {}

local function normarize_paths(paths)
	if not paths then
		paths = vim.api.nvim_get_runtime_file("snippets", true)
	elseif type(paths) == "string" then
		paths = vim.split(paths, ",")
	end

	paths = vim.tbl_map(Path.expand, paths)
	paths = util.deduplicate(paths)

	cache.ft_paths = get_ft_paths(paths)
end

function M._load(ft)
	local snippets = {}
	for _, path in ipairs(cache.ft_paths[ft]) do
		local snippet, extends = load_snippet_file(path)
		vim.list_extend(snippets, snippet)
		for _, extend in ipairs(extends) do
			vim.list_extend(snippets, M._load(extend))
		end
	end
	return snippets
end

function M.load(opts)
	opts = opts or {}

	if not opts.is_lazy then
		normarize_paths(opts.paths)
	end

	local ft_filter = filter(opts.exclude, opts.include)

	for ft, _ in pairs(cache.ft_paths) do
		if ft_filter(ft) then
			local snippets = M._load(ft)
			local lang_snips = ls.snippets[ft] or {}
			ls.snippets[ft] = vim.list_extend(lang_snips, snippets)
			session.latest_load_ft = ft
			vim.cmd("do User LuasnipSnippetsAdded")
		end
	end
end

function M._lazyload()
	local fts = util.get_snippet_filetypes()
	for _, ft in ipairs(fts) do
		if not cache.lazy_loaded_ft[ft] then
			cache.lazy_loaded_ft[ft] = true
			M.load({ include = { ft }, is_lazy = true })
		end
	end
end

function M.lazy_load(opts)
	opts = opts or {}

	normarize_paths(opts.paths)

	vim.cmd([[
    augroup _luasnip_snipmate_lazy_load
        au!
        au BufWinEnter,FileType * lua require("luasnip.loaders.from_snipmate")._lazyload()
        au User LuasnipCleanup lua require("luasnip.loaders._caches").snipmate:clean()
    augroup END
    ]])
end

return M<|MERGE_RESOLUTION|>--- conflicted
+++ resolved
@@ -39,16 +39,12 @@
 		end
 
 		body = table.concat(body, "\n")
-		local snippet = sp({
+		local snip = sp({
 			trig = prefix,
 			dscr = description,
 			wordTrig = true,
 		}, body)
-<<<<<<< HEAD
-		table.insert(snippets, snippet)
-=======
 		table.insert(snippets, snip)
->>>>>>> c7e547c3
 	end
 
 	while i <= #lines do
@@ -101,22 +97,6 @@
 local function get_ft_paths(roots)
 	local ft_path = {}
 	for _, root in ipairs(roots) do
-<<<<<<< HEAD
-		local files = Path.scandir(root, "file", true)
-		for _, file in ipairs(files) do
-			local ft, ext = Path.basename(file, true)
-			if ext == "snippets" then
-				_append(ft_path, ft, Path.join(root, file))
-			end
-		end
-		local dirs = Path.scandir(root, "directory", true)
-		for _, dir in ipairs(dirs) do
-			local ft = dir
-			files, _ = Path.scandir(Path.join(root, dir), "file", true)
-			for _, file in ipairs(files) do
-				if vim.endswith(file, ".snippets") then
-					_append(ft_path, ft, Path.join(root, dir, file))
-=======
 		local files, dirs = Path.scandir(root)
 		for _, file in ipairs(files) do
 			local ft, ext = Path.basename(file, true)
@@ -130,7 +110,6 @@
 			for _, file in ipairs(files) do
 				if vim.endswith(file, ".snippets") then
 					_append(ft_path, ft, file)
->>>>>>> c7e547c3
 				end
 			end
 		end
