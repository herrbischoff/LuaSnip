--- conflicted
+++ resolved
@@ -44,11 +44,8 @@
 		cache.path_snippets[file] = {
 			snippets = file_snippets,
 			autosnippets = file_autosnippets,
-<<<<<<< HEAD
 			add_opts = add_opts,
-=======
 			ft = ft,
->>>>>>> 2aa0718e
 		}
 
 		-- use lua autocommands here as soon as they're stable.
@@ -167,8 +164,8 @@
 		for _, snip in ipairs(file_cache.autosnippets) do
 			snip:invalidate()
 		end
-		local add_opts = cache.path_snippets[filename].add_opts
-
+
+		local add_opts = file_cache.add_opts
 		local ft = file_cache.ft
 
 		-- only refresh all filetypes if invalidated snippets were actually cleaned.
