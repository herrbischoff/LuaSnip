--- conflicted
+++ resolved
@@ -105,12 +105,8 @@
 	c = require'luasnip.nodes.choiceNode'.C,
 	d = require'luasnip.nodes.dynamicNode'.D,
 	parser = require'luasnip.util.parser',
-<<<<<<< HEAD
+	config = require'luasnip.config',
 	snippets = {all = {}}
-=======
-	config = require'luasnip.config',
-	snippets = {}
->>>>>>> 96193dd2
 }
 
 return ls